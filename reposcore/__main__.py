--- conflicted
+++ resolved
@@ -77,16 +77,10 @@
     
     try:
         # Collect participation data
-<<<<<<< HEAD
+
         print("Collecting PRs_and_issues data...")
         analyzer.collect_PRs_and_issues()    
 
-=======
-
-        print("Collecting PR_and_issuesdata...")
-        analyzer.collect_PRs_and_issues()    
-        
->>>>>>> b1898985
         # Calculate scores
         scores = analyzer.calculate_scores()
         
