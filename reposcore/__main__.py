#!/usr/bin/env python3

import argparse
import sys
import os
import requests
from .analyzer import RepoAnalyzer
from typing import Optional

# 깃허브 저장소 기본 URL
GITHUB_BASE_URL = "https://github.com/"

# 친절한 오류 메시지를 출력할 ArgumentParser 클래스
class FriendlyArgumentParser(argparse.ArgumentParser):
    def error(self, message):
        # --format 옵션에서만 오류 메시지를 사용자 정의
        if '--format' in message:
            print(f"❌ 인자 오류: {message}")
            print("사용 가능한 --format 값: table, text, chart, all")
        else:
            super().error(message)
        sys.exit(2)

def validate_repo_format(repo: str) -> bool:
    """Check if the repo input follows 'owner/repo' format"""
    parts = repo.split("/")  # 예: 'oss2025hnu/reposcore-py' → ['oss2025hnu', 'reposcore-py']
    return len(parts) == 2 and all(parts)

def check_github_repo_exists(repo: str) -> bool:
    """Check if the given GitHub repository exists"""
    url = f"https://api.github.com/repos/{repo}"
    response = requests.get(url)
    # 인증 없이 요청했을 때 제한 초과 안내
    if response.status_code == 403:
        print("⚠️ GitHub API 요청 실패: 403 (비인증 상태로 요청 횟수 초과일 수 있습니다.)")
        print("ℹ️ 해결 방법: --token 옵션으로 GitHub Access Token을 전달해보세요.")
        return False
    return response.status_code == 200

def check_rate_limit(token: Optional[str] = None) -> None:
    """현재 GitHub API 요청 가능 횟수와 전체 한도를 확인하고 출력하는 함수"""
    headers = {}
    if token:
        headers["Authorization"] = f"token {token}"
    response = requests.get("https://api.github.com/rate_limit", headers=headers)
    if response.status_code == 200:
        data = response.json()
        core = data.get("resources", {}).get("core", {})
        remaining = core.get("remaining", "N/A")
        limit = core.get("limit", "N/A")
        print(f"GitHub API 요청 가능 횟수: {remaining} / {limit}")
    else:
        print(f"API 요청 제한 정보를 가져오는데 실패했습니다 (status code: {response.status_code}).")

def parse_arguments() -> argparse.Namespace:
    """커맨드라인 인자를 파싱하는 함수"""
    parser = FriendlyArgumentParser(
        prog="python -m reposcore",
        usage="python -m reposcore [-h] [owner/repo] [--output dir_name] [--format {table,text,chart,all}] [--check-limit]",
        description="오픈 소스 수업용 레포지토리의 기여도를 분석하는 CLI 도구",
        add_help=False
    )
    parser.add_argument(
        "-h", "--help",
        action="help",
        help="도움말 표시 후 종료"
    )
    # repository 인자를 optional로 설정(nargs="?") 및 default="" 지정
    parser.add_argument(
        "repository",
        type=str,
        nargs="?",
        default="",
        metavar="owner/repo",
        help="분석할 GitHub 저장소 (형식: '소유자/저장소'). --check-limit 옵션 사용 시 생략 가능"
    )
    parser.add_argument(
        "--output",
        type=str,
        default="results",
        metavar="dir_name",
        help="분석 결과를 저장할 출력 디렉토리 (기본값: 'results')"
    )
    parser.add_argument(
        "--format",
        choices=["table", "text", "chart", "all"],
        default="all",
        metavar="{table,text,chart,all}",
<<<<<<< HEAD
        help = "결과 출력 형식 선택 (테이블: 'table', 텍스트 : 'text', 차트: 'chart', 모두 : 'all')"
=======
        help="결과 출력 형식 선택 (테이블: 'table', 텍스트: 'text', 차트: 'chart', 모두: 'all')"
>>>>>>> 2cc6766d
    )
    parser.add_argument(
        "--use-cache",
        action="store_true",
        help="participants 데이터를 캐시에서 불러올지 여부 (기본: API를 통해 새로 수집)"
    )
    parser.add_argument(
        "--token",
        type=str,
        help="API 요청 제한 해제를 위한 깃허브 개인 액세스 토큰"
    )
    parser.add_argument(
        "--check-limit",
        action="store_true",
        help="현재 GitHub API 요청 가능 횟수와 전체 한도를 확인합니다."
    )
    return parser.parse_args()

def main():
    """Main execution function"""
    args = parse_arguments()
    github_token = args.token

    if not args.token:
        github_token = os.getenv('GITHUB_TOKEN')
    elif args.token == '-':
        github_token = sys.stdin.readline().strip()

    # --check-limit 옵션 처리: 이 옵션이 있으면 repository 인자 없이 실행됨.
    if args.check_limit:
        check_rate_limit(token=github_token)
        sys.exit(0)

    # --check-limit 옵션이 없으면 repository 인자는 필수임.
    if not args.repository or not validate_repo_format(args.repository):
        print("오류: 저장소는 'owner/repo' 형식으로 입력해야 함. 예) 'oss2025hnu/reposcore-py'")
        sys.exit(1)

    if not check_github_repo_exists(args.repository):
        print(f"입력한 저장소 '{args.repository}'가 깃허브에 존재하지 않을 수 있음.")

    print(f"저장소 분석 시작: {args.repository}")

    analyzer = RepoAnalyzer(args.repository, token=github_token)

    output_dir = args.output
    os.makedirs(output_dir, exist_ok=True)

    
    # 캐시 파일 경로 설정

    cache_path = os.path.join(output_dir, "cache.json")

    if args.use_cache and os.path.exists(cache_path):
        print("✅ 캐시 파일이 존재합니다. 캐시에서 데이터를 불러옵니다.")
        import json
        with open(cache_path, "r", encoding="utf-8") as f:
            analyzer.participants = json.load(f)
    else:
        print("🔄 캐시를 사용하지 않거나 캐시 파일이 없습니다. GitHub API로 데이터를 수집합니다.")
        analyzer.collect_PRs_and_issues()
        if not getattr(analyzer, "_data_collected", True):
            print("❌ GitHub API 요청에 실패했습니다. 결과 파일을 생성하지 않고 종료합니다.")
            print("ℹ️ 인증 없이 실행한 경우 요청 횟수 제한(403)일 수 있습니다. --token 옵션을 사용해보세요.")
            sys.exit(1)
        import json
        with open(cache_path, "w", encoding="utf-8") as f:
            json.dump(analyzer.participants, f, indent=2, ensure_ascii=False)

    try:
        scores = analyzer.calculate_scores()

        os.makedirs(output_dir, exist_ok=True)

        # Generate outputs based on format

        if args.format in ["table", "text", "all"]:
            table_path = os.path.join(output_dir, "table.csv")
            analyzer.generate_table(scores, save_path=table_path)
            print(f"\nThe table has been saved as 'table.csv' in the '{output_dir}' directory.")

        if args.format in ["text", "all"]:
            txt_path = os.path.join(output_dir, "table.txt")
            analyzer.generate_text(scores, txt_path)
            print(f"\nThe table has been saved as 'table.txt' in the '{output_dir}' directory.")

        if args.format in ["chart", "all"]:
            chart_path = os.path.join(output_dir, "chart.png")
            analyzer.generate_chart(scores, save_path=chart_path)
            print(f"\nThe chart has been saved as 'chart.png' in the '{output_dir}' directory.")

    except Exception as e:
        print(f"Error: {str(e)}", file=sys.stderr)
        sys.exit(1)

if __name__ == "__main__":
    main()<|MERGE_RESOLUTION|>--- conflicted
+++ resolved
@@ -86,11 +86,7 @@
         choices=["table", "text", "chart", "all"],
         default="all",
         metavar="{table,text,chart,all}",
-<<<<<<< HEAD
         help = "결과 출력 형식 선택 (테이블: 'table', 텍스트 : 'text', 차트: 'chart', 모두 : 'all')"
-=======
-        help="결과 출력 형식 선택 (테이블: 'table', 텍스트: 'text', 차트: 'chart', 모두: 'all')"
->>>>>>> 2cc6766d
     )
     parser.add_argument(
         "--use-cache",
