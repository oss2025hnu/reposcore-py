#!/usr/bin/env python3

from typing import Dict, Optional
import matplotlib.pyplot as plt
import pandas as pd
import requests
from prettytable import PrettyTable
from datetime import datetime
from .utils.retry_request import retry_request

import logging
import sys  
import os

logging.basicConfig(
    level=logging.INFO,
    format='[%(asctime)s] %(message)s',
    datefmt='%Y-%m-%d %H:%M:%S'
)

def log(message: str):
    logging.info(message)

def check_github_repo_exists(repo: str) -> bool:
    return True # 지금 여러 개의 저장소를 입력하는 경우 문제를 일으키기 때문에 무조건 True로 바꿔놓음
#    """주어진 GitHub 저장소가 존재하는지 확인하는 함수"""
#    url = f"https://api.github.com/repos/{repo}"
#    response = requests.get(url)
#    
#    if response.status_code == 403:
#        log("⚠️ GitHub API 요청 실패: 403 (비인증 상태로 요청 횟수 초과일 수 있습니다.)")
#        log("ℹ️ 해결 방법: --token 옵션으로 GitHub Access Token을 전달해보세요.")
#    elif response.status_code == 404:
#        log(f"⚠️ 저장소 '{repo}'가 존재하지 않습니다.")
#    elif response.status_code != 200:
#        log(f"⚠️ 요청 실패: {response.status_code}")
#
#    return response.status_code == 200

class RepoAnalyzer:
    """Class to analyze repository participation for scoring"""

<<<<<<< HEAD
    def __init__(self, repo_path: str, token: Optional[str] = None, show_participants: bool = False):
=======
    def __init__(self, repo_path: str, token: Optional[str] = None):
>>>>>>> 93efd104
        if not check_github_repo_exists(repo_path):
            log(f"입력한 저장소 '{repo_path}'가 GitHub에 존재하지 않습니다.")
            sys.exit(1)  

        self.repo_path = repo_path
        self.participants: Dict = {}
        self.score = {
            'feat_bug_pr': 3,
            'doc_pr': 2,
            'feat_bug_is': 2,
            'doc_is': 1
        }
        self._data_collected = True  # 기본값을 True로 설정
        self.show_participants = show_participants  # 참여자 출력 여부 플래그

        self.SESSION = requests.Session()
        self.SESSION.headers.update({'Authorization': token}) if token else None

    def collect_PRs_and_issues(self) -> None:
        """
        하나의 API 호출로 GitHub 이슈 목록을 가져오고,
        pull_request 필드가 있으면 PR로, 없으면 issue로 간주.
        PR의 경우, 실제로 병합된 경우만 점수에 반영.
        이슈는 open / reopened / completed 상태만 점수에 반영합니다.
        """
        page = 1
        per_page = 100

        while True:
            url = f"https://api.github.com/repos/{self.repo_path}/issues"

            response = retry_request(self.SESSION,
                                     url,
                                     max_retries=3,
                                     params={
                                         'state': 'all',
                                         'per_page': per_page,
                                         'page': page
                                     })
            if response.status_code == 403:
                log("⚠️ 요청 실패 (403): GitHub API rate limit에 도달했습니다.")
                log("🔑 토큰 없이 실행하면 1시간에 최대 60회 요청만 허용됩니다.")
                log("💡 해결법: --api-key 옵션으로 GitHub 개인 액세스 토큰을 설정해 주세요.")
                self._data_collected = False
                return
            elif response.status_code == 404:
                log(f"⚠️ 요청 실패 (404): 리포지토리({self.repo_path})가 존재하지 않습니다.")
                self._data_collected = False
                return
            elif response.status_code == 500:
                log("⚠️ 요청 실패 (500): GitHub 내부 서버 오류 발생!")
                self._data_collected = False
                return
            elif response.status_code == 503:
                log("⚠️ 요청 실패 (503): 서비스 불가")
                self._data_collected = False
                return
            elif response.status_code == 422:
                log("⚠️ 요청 실패 (422): 처리할 수 없는 컨텐츠")
                log("⚠️ 유효성 검사에 실패 했거나, 엔드 포인트가 스팸 처리되었습니다.")
                self._data_collected = False
                return
            elif response.status_code != 200:
                log(f"⚠️ GitHub API 요청 실패: {response.status_code}")
                self._data_collected = False
                return

            items = response.json()
            if not items:
                break

            for item in items:
                author = item.get('user', {}).get('login', 'Unknown')
                if author not in self.participants:
                    self.participants[author] = {
                        'p_enhancement': 0,
                        'p_bug': 0,
                        'p_documentation': 0,
                        'i_enhancement': 0,
                        'i_bug': 0,
                        'i_documentation': 0,
                    }
                
                labels = item.get('labels', [])
                label_names = [label.get('name', '') for label in labels if label.get('name')]

                state_reason = item.get('state_reason')

                # PR 처리 (병합된 PR만)
                if 'pull_request' in item:
                    merged_at = item.get('pull_request', {}).get('merged_at')
                    if merged_at:
                        for label in label_names:
                            key = f'p_{label}'
                            if key in self.participants[author]:
                                self.participants[author][key] += 1

                # 이슈 처리 (open / reopened / completed 만 포함, not planned 제외)
                else:
                    if state_reason in ('completed', 'reopened', None):
                        for label in label_names:
                            key = f'i_{label}'
                            if key in self.participants[author]:
                                self.participants[author][key] += 1

            # 다음 페이지 검사
            link_header = response.headers.get('link', '')
            if 'rel="next"' in link_header:
                page += 1
            else:
                break

        if not self.participants:
            log("⚠️ 수집된 데이터가 없습니다. (참여자 없음)")
            log("📄 참여자는 없지만, 결과 파일은 생성됩니다.")
        else:
            # 딕셔너리 출력 여부를 show_participants 플래그로 제어
            if self.show_participants:
                log("\n참여자별 활동 내역 (participants 딕셔너리):")
                for user, info in self.participants.items():
                    log(f"{user}: {info}")

    def calculate_scores(self) -> Dict:
        """Calculate participation scores for each contributor using the refactored formula"""
        scores = {}
        total_score_sum = 0

        for participant, activities in self.participants.items():
            p_f = activities.get('p_enhancement', 0)
            p_b = activities.get('p_bug', 0)
            p_d = activities.get('p_documentation', 0)
            p_fb = p_f + p_b

            i_f = activities.get('i_enhancement', 0)
            i_b = activities.get('i_bug', 0)
            i_d = activities.get('i_documentation', 0)
            i_fb = i_f + i_b

            p_valid = p_fb + min(p_d, 3 * max(p_fb, 1))
            i_valid = min(i_fb + i_d, 4 * p_valid)

            p_fb_at = min(p_fb, p_valid)
            p_d_at = p_valid - p_fb_at

            i_fb_at = min(i_fb, i_valid)
            i_d_at = i_valid - i_fb_at

            S = (
                self.score['feat_bug_pr'] * p_fb_at +
                self.score['doc_pr'] * p_d_at +
                self.score['feat_bug_is'] * i_fb_at +
                self.score['doc_is'] * i_d_at
            )

            scores[participant] = {
                "feat/bug PR" : self.score['feat_bug_pr'] * p_fb_at,
                "document PR" : self.score['doc_pr'] * p_d_at,
                "feat/bug issue" : self.score['feat_bug_is'] * i_fb_at,
                "document issue" : self.score['doc_is'] * i_d_at,
                "total" : S
            }

            total_score_sum += S

        for participant in scores:
            total = scores[participant]["total"]
            rate = (total / total_score_sum) * 100 if total_score_sum > 0 else 0
            scores[participant]["rate"] = round(rate, 1)

        return dict(sorted(scores.items(), key=lambda x: x[1]["total"], reverse=True))

    def calculate_averages(self, scores):
        """점수 딕셔너리에서 각 카테고리별 평균을 계산합니다."""
        if not scores:
            return {"feat/bug PR": 0, "document PR": 0, "feat/bug issue": 0, "document issue": 0, "total": 0, "rate": 0}

        num_participants = len(scores)
        totals = {
            "feat/bug PR": 0,
            "document PR": 0,
            "feat/bug issue": 0,
            "document issue": 0,
            "total": 0
        }

        for participant, score_data in scores.items():
            for category in totals.keys():
                totals[category] += score_data[category]

        averages = {category: total / num_participants for category, total in totals.items()}
        total_rates = sum(score_data["rate"] for score_data in scores.values())
        averages["rate"] = total_rates / num_participants if num_participants > 0 else 0

        return averages

    def generate_table(self, scores: Dict, save_path) -> None:
        df = pd.DataFrame.from_dict(scores, orient="index")
        df.reset_index(inplace=True)
        df.rename(columns={"index": "name"}, inplace=True)

        dir_path = os.path.dirname(save_path)
        if dir_path and not os.path.exists(dir_path):
            os.makedirs(dir_path)

        df.to_csv(save_path, index=False)
        log(f"📊 CSV 결과 저장 완료: {save_path}")

    def generate_text(self, scores: Dict, save_path) -> None:
        table = PrettyTable()
        table.field_names = ["name", "feat/bug PR", "document PR", "feat/bug issue", "document issue", "total", "rate"]

        # 평균 계산
        averages = self.calculate_averages(scores)

        # 평균 행 추가
        table.add_row([
            "avg",
            round(averages["feat/bug PR"], 1),
            round(averages["document PR"], 1),
            round(averages["feat/bug issue"], 1),
            round(averages["document issue"], 1),
            round(averages["total"], 1),
            f'{averages["rate"]:.1f}%'
        ])

        for name, score in scores.items():
            table.add_row([
                name,
                score["feat/bug PR"],
                score["document PR"],
                score['feat/bug issue'],
                score['document issue'],
                score['total'],
                f'{score["rate"]:.1f}%'
            ])
        
        dir_path = os.path.dirname(save_path)
        if dir_path and not os.path.exists(dir_path):
            os.makedirs(dir_path)

        with open(save_path, 'w') as txt_file:
            txt_file.write(str(table))
        log(f"📝 텍스트 결과 저장 완료: {save_path}")

    def generate_chart(self, scores: Dict, save_path: str = "results") -> None:
        sorted_scores = sorted(
            [(key, value.get('total', 0)) for (key, value) in scores.items()],
            key=lambda item: item[1],
            reverse=True
        )
        participants, scores_sorted = zip(*sorted_scores) if sorted_scores else ([], [])
        num_participants = len(participants)
        height = max(3., num_participants * 0.2)

        plt.figure(figsize=(10, height))
        bars = plt.barh(participants, scores_sorted, height=0.5)

        # 점수에 따른 색상 매핑
        for bar in bars:
            score = bar.get_width()
            if score == 100:
                color = 'red'           # 100: 빨간색
            elif 90 <= score < 100:
                color = 'orchid'        # 90~99: 연보라색
            elif 80 <= score < 90:
                color = 'purple'        # 80~89: 보라색
            elif 70 <= score < 80:
                color = 'darkblue'      # 70~79: 진한 청색
            elif 60 <= score < 70:
                color = 'blue'          # 60~69: 청색
            elif 50 <= score < 60:
                color = 'green'         # 50~59: 진한 연두
            elif 40 <= score < 50:
                color = 'lightgreen'    # 40~49: 연두색
            elif 30 <= score < 40:
                color = 'lightgray'     # 30~39: 밝은 회색
            elif 20 <= score < 30:
                color = 'gray'          # 20~29: 중간 회색
            elif 10 <= score < 20:
                color = 'dimgray'       # 10~19: 어두운 회색
            else:
                color = 'black'         # 0~9: 검은색
            bar.set_color(color)

        plt.xlabel('Participation Score')
        plt.title('Repository Participation Scores')
        plt.suptitle(f"Total Participants: {num_participants}", fontsize=10, x=0.98, ha='right')
        plt.gca().invert_yaxis()

        # 각 바의 오른쪽에 점수 표기
        for bar in bars:
            plt.text(
                bar.get_width() + 0.2,
                bar.get_y() + bar.get_height()/2,
                f'{int(bar.get_width())}',
                va='center',
                fontsize=9
            )

        if not os.path.exists(save_path):
            os.makedirs(os.path.dirname(save_path), exist_ok=True)

        plt.tight_layout(pad=2)
        plt.savefig(save_path)
        log(f"📈 차트 저장 완료: {save_path}")<|MERGE_RESOLUTION|>--- conflicted
+++ resolved
@@ -9,7 +9,7 @@
 from .utils.retry_request import retry_request
 
 import logging
-import sys  
+import sys
 import os
 
 logging.basicConfig(
@@ -22,32 +22,13 @@
     logging.info(message)
 
 def check_github_repo_exists(repo: str) -> bool:
-    return True # 지금 여러 개의 저장소를 입력하는 경우 문제를 일으키기 때문에 무조건 True로 바꿔놓음
-#    """주어진 GitHub 저장소가 존재하는지 확인하는 함수"""
-#    url = f"https://api.github.com/repos/{repo}"
-#    response = requests.get(url)
-#    
-#    if response.status_code == 403:
-#        log("⚠️ GitHub API 요청 실패: 403 (비인증 상태로 요청 횟수 초과일 수 있습니다.)")
-#        log("ℹ️ 해결 방법: --token 옵션으로 GitHub Access Token을 전달해보세요.")
-#    elif response.status_code == 404:
-#        log(f"⚠️ 저장소 '{repo}'가 존재하지 않습니다.")
-#    elif response.status_code != 200:
-#        log(f"⚠️ 요청 실패: {response.status_code}")
-#
-#    return response.status_code == 200
+    return True  # 지금 여러 개의 저장소를 입력하는 경우 문제를 일으키기 때문에 무조건 True로 바꿔놓음
 
 class RepoAnalyzer:
-    """Class to analyze repository participation for scoring"""
-
-<<<<<<< HEAD
     def __init__(self, repo_path: str, token: Optional[str] = None, show_participants: bool = False):
-=======
-    def __init__(self, repo_path: str, token: Optional[str] = None):
->>>>>>> 93efd104
         if not check_github_repo_exists(repo_path):
             log(f"입력한 저장소 '{repo_path}'가 GitHub에 존재하지 않습니다.")
-            sys.exit(1)  
+            sys.exit(1)
 
         self.repo_path = repo_path
         self.participants: Dict = {}
@@ -57,19 +38,14 @@
             'feat_bug_is': 2,
             'doc_is': 1
         }
-        self._data_collected = True  # 기본값을 True로 설정
-        self.show_participants = show_participants  # 참여자 출력 여부 플래그
+        self._data_collected = True
+        self.show_participants = show_participants  # ✅ 사용자 추가 기능
 
         self.SESSION = requests.Session()
-        self.SESSION.headers.update({'Authorization': token}) if token else None
+        if token:
+            self.SESSION.headers.update({'Authorization': token})
 
     def collect_PRs_and_issues(self) -> None:
-        """
-        하나의 API 호출로 GitHub 이슈 목록을 가져오고,
-        pull_request 필드가 있으면 PR로, 없으면 issue로 간주.
-        PR의 경우, 실제로 병합된 경우만 점수에 반영.
-        이슈는 open / reopened / completed 상태만 점수에 반영합니다.
-        """
         page = 1
         per_page = 100
 
@@ -84,27 +60,8 @@
                                          'per_page': per_page,
                                          'page': page
                                      })
-            if response.status_code == 403:
-                log("⚠️ 요청 실패 (403): GitHub API rate limit에 도달했습니다.")
-                log("🔑 토큰 없이 실행하면 1시간에 최대 60회 요청만 허용됩니다.")
-                log("💡 해결법: --api-key 옵션으로 GitHub 개인 액세스 토큰을 설정해 주세요.")
-                self._data_collected = False
-                return
-            elif response.status_code == 404:
-                log(f"⚠️ 요청 실패 (404): 리포지토리({self.repo_path})가 존재하지 않습니다.")
-                self._data_collected = False
-                return
-            elif response.status_code == 500:
-                log("⚠️ 요청 실패 (500): GitHub 내부 서버 오류 발생!")
-                self._data_collected = False
-                return
-            elif response.status_code == 503:
-                log("⚠️ 요청 실패 (503): 서비스 불가")
-                self._data_collected = False
-                return
-            elif response.status_code == 422:
-                log("⚠️ 요청 실패 (422): 처리할 수 없는 컨텐츠")
-                log("⚠️ 유효성 검사에 실패 했거나, 엔드 포인트가 스팸 처리되었습니다.")
+            if response.status_code in (403, 404, 500, 503, 422):
+                log(f"⚠️ 요청 실패 ({response.status_code}): {response.reason}")
                 self._data_collected = False
                 return
             elif response.status_code != 200:
@@ -127,13 +84,12 @@
                         'i_bug': 0,
                         'i_documentation': 0,
                     }
-                
+
                 labels = item.get('labels', [])
                 label_names = [label.get('name', '') for label in labels if label.get('name')]
 
                 state_reason = item.get('state_reason')
 
-                # PR 처리 (병합된 PR만)
                 if 'pull_request' in item:
                     merged_at = item.get('pull_request', {}).get('merged_at')
                     if merged_at:
@@ -141,8 +97,6 @@
                             key = f'p_{label}'
                             if key in self.participants[author]:
                                 self.participants[author][key] += 1
-
-                # 이슈 처리 (open / reopened / completed 만 포함, not planned 제외)
                 else:
                     if state_reason in ('completed', 'reopened', None):
                         for label in label_names:
@@ -150,7 +104,6 @@
                             if key in self.participants[author]:
                                 self.participants[author][key] += 1
 
-            # 다음 페이지 검사
             link_header = response.headers.get('link', '')
             if 'rel="next"' in link_header:
                 page += 1
@@ -160,15 +113,12 @@
         if not self.participants:
             log("⚠️ 수집된 데이터가 없습니다. (참여자 없음)")
             log("📄 참여자는 없지만, 결과 파일은 생성됩니다.")
-        else:
-            # 딕셔너리 출력 여부를 show_participants 플래그로 제어
-            if self.show_participants:
-                log("\n참여자별 활동 내역 (participants 딕셔너리):")
-                for user, info in self.participants.items():
-                    log(f"{user}: {info}")
+        elif self.show_participants:  # ✅ 사용자 추가 기능
+            log("\n참여자별 활동 내역 (participants 딕셔너리):")
+            for user, info in self.participants.items():
+                log(f"{user}: {info}")
 
     def calculate_scores(self) -> Dict:
-        """Calculate participation scores for each contributor using the refactored formula"""
         scores = {}
         total_score_sum = 0
 
@@ -200,11 +150,11 @@
             )
 
             scores[participant] = {
-                "feat/bug PR" : self.score['feat_bug_pr'] * p_fb_at,
-                "document PR" : self.score['doc_pr'] * p_d_at,
-                "feat/bug issue" : self.score['feat_bug_is'] * i_fb_at,
-                "document issue" : self.score['doc_is'] * i_d_at,
-                "total" : S
+                "feat/bug PR": self.score['feat_bug_pr'] * p_fb_at,
+                "document PR": self.score['doc_pr'] * p_d_at,
+                "feat/bug issue": self.score['feat_bug_is'] * i_fb_at,
+                "document issue": self.score['doc_is'] * i_d_at,
+                "total": S
             }
 
             total_score_sum += S
@@ -217,7 +167,6 @@
         return dict(sorted(scores.items(), key=lambda x: x[1]["total"], reverse=True))
 
     def calculate_averages(self, scores):
-        """점수 딕셔너리에서 각 카테고리별 평균을 계산합니다."""
         if not scores:
             return {"feat/bug PR": 0, "document PR": 0, "feat/bug issue": 0, "document issue": 0, "total": 0, "rate": 0}
 
@@ -230,7 +179,7 @@
             "total": 0
         }
 
-        for participant, score_data in scores.items():
+        for score_data in scores.values():
             for category in totals.keys():
                 totals[category] += score_data[category]
 
@@ -256,10 +205,7 @@
         table = PrettyTable()
         table.field_names = ["name", "feat/bug PR", "document PR", "feat/bug issue", "document issue", "total", "rate"]
 
-        # 평균 계산
         averages = self.calculate_averages(scores)
-
-        # 평균 행 추가
         table.add_row([
             "avg",
             round(averages["feat/bug PR"], 1),
@@ -280,7 +226,7 @@
                 score['total'],
                 f'{score["rate"]:.1f}%'
             ])
-        
+
         dir_path = os.path.dirname(save_path)
         if dir_path and not os.path.exists(dir_path):
             os.makedirs(dir_path)
@@ -302,31 +248,30 @@
         plt.figure(figsize=(10, height))
         bars = plt.barh(participants, scores_sorted, height=0.5)
 
-        # 점수에 따른 색상 매핑
         for bar in bars:
             score = bar.get_width()
             if score == 100:
-                color = 'red'           # 100: 빨간색
+                color = 'red'
             elif 90 <= score < 100:
-                color = 'orchid'        # 90~99: 연보라색
+                color = 'orchid'
             elif 80 <= score < 90:
-                color = 'purple'        # 80~89: 보라색
+                color = 'purple'
             elif 70 <= score < 80:
-                color = 'darkblue'      # 70~79: 진한 청색
+                color = 'darkblue'
             elif 60 <= score < 70:
-                color = 'blue'          # 60~69: 청색
+                color = 'blue'
             elif 50 <= score < 60:
-                color = 'green'         # 50~59: 진한 연두
+                color = 'green'
             elif 40 <= score < 50:
-                color = 'lightgreen'    # 40~49: 연두색
+                color = 'lightgreen'
             elif 30 <= score < 40:
-                color = 'lightgray'     # 30~39: 밝은 회색
+                color = 'lightgray'
             elif 20 <= score < 30:
-                color = 'gray'          # 20~29: 중간 회색
+                color = 'gray'
             elif 10 <= score < 20:
-                color = 'dimgray'       # 10~19: 어두운 회색
+                color = 'dimgray'
             else:
-                color = 'black'         # 0~9: 검은색
+                color = 'black'
             bar.set_color(color)
 
         plt.xlabel('Participation Score')
@@ -334,11 +279,10 @@
         plt.suptitle(f"Total Participants: {num_participants}", fontsize=10, x=0.98, ha='right')
         plt.gca().invert_yaxis()
 
-        # 각 바의 오른쪽에 점수 표기
         for bar in bars:
             plt.text(
                 bar.get_width() + 0.2,
-                bar.get_y() + bar.get_height()/2,
+                bar.get_y() + bar.get_height() / 2,
                 f'{int(bar.get_width())}',
                 va='center',
                 fontsize=9
