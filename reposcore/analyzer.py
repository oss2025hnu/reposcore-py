#!/usr/bin/env python3

from typing import Dict
import matplotlib.pyplot as plt
import pandas as pd
<<<<<<< HEAD
import requests
from prettytable import PrettyTable
=======

from .utils.retry_request import retry_request
>>>>>>> 8922e1cf

scores_temp = {} # 임시 전역변수. 추후 scores와 통합 예정.

class RepoAnalyzer:
    """Class to analyze repository participation for scoring"""

    def __init__(self, repo_path: str):
        self.repo_path = repo_path
        self.participants: Dict = {}
        self.score_weights = {
            'PRs': 1,  # 이 부분은 merge된 PR의 PR 갯수, issues 갯수만 세기 위해 임시로 1로 변경
            'issues_created': 1,  # 향후 배점이 필요할 경우 PRs: 0.4, issues: 0.3으로 바꿔주세요.
            'issue_comments': 1
        }

    def collect_PRs_and_issues(self) -> None:
        """
        하나의 API 호출로 GitHub 이슈 목록을 가져오고,
        pull_request 필드가 있으면 PR로, 없으면 issue로 간주.
        PR의 경우, 실제로 병합된 경우만 점수에 반영.
        """
        page = 1
        per_page = 100

        while True:
            url = f"https://api.github.com/repos/{self.repo_path}/issues"

            response = retry_request(url,
                                     max_retries=3,
                                     params={
                                         'state': 'all',
                                         'per_page': per_page,
                                         'page': page
                                     })
            if response.status_code != 200:
                print(f"⚠️ GitHub API 요청 실패: {response.status_code}")
                return

            items = response.json()
            if not items:
                break

            for item in items:
                author = item.get('user', {}).get('login', 'Unknown')
                if author not in self.participants:
                    self.participants[author] = {
                        'p_enhancement': 0,
                        'p_bug': 0,
                        'p_documentation': 0,
                        'i_enhancement': 0,
                        'i_bug': 0,
                        'i_documentation': 0,
                    }

                labels = item.get('labels', [])
                label_names = [label.get('name', '') for label in labels if label.get('name')]

                if 'pull_request' in item:
                    pr_url = item.get('pull_request', {}).get('url')
                    if pr_url:
                        pr_response = retry_request(pr_url)
                        if pr_response.status_code == 200:
                            pr_data = pr_response.json()
                            if pr_data.get('merged_at') is not None:
                                for label in label_names:
                                    key = f'p_{label}'
                                    if key in self.participants[author]:
                                        self.participants[author][key] += 1
                else:
                    for label in label_names:
                        key = f'i_{label}'
                        if key in self.participants[author]:
                            self.participants[author][key] += 1

             # 'link'가 없으면 False 처리
            link_header = response.headers.get('link', '')
            if 'rel="next"' in link_header:
                page += 1
            else:
                break

<<<<<<< HEAD
        page = 1
        pages_remaining = True


=======
>>>>>>> 8922e1cf
        print("\n참여자별 활동 내역 (participants 딕셔너리):")
        for user, info in self.participants.items():
            print(f"{user}: {info}")

    def calculate_scores(self) -> Dict:
        """Calculate participation scores for each contributor using the refactored formula"""
        scores = {}
        global scores_temp
        for participant, activities in self.participants.items():
            p_f = activities.get('p_enhancement', 0)
            p_b = activities.get('p_bug', 0)
            p_d = activities.get('p_documentation', 0)
            p_fb = p_f + p_b

            i_f = activities.get('i_enhancement', 0)
            i_b = activities.get('i_bug', 0)
            i_d = activities.get('i_documentation', 0)
            i_fb = i_f + i_b

            p_valid = p_fb + min(p_d, 3 * p_fb)
            i_valid = min(i_fb + i_d, 4 * p_valid)

            p_fb_at = min(p_fb, p_valid)
            p_d_at = p_valid - p_fb

            i_fb_at = min(i_fb, i_valid)
            i_d_at = i_valid - i_fb_at

            S = 3 * p_fb_at + 2 * p_d_at + 2 * i_fb_at + 1 * i_d_at
            scores[participant] = S
            # 임시 코드
            scores_temp[participant] = {
                "feat/bug PR": 3 * p_fb_at,
                "document PR": 2 * p_d_at,
                "feat/bug issue": 2 * i_fb_at,    
                "document issue": 1 * i_d_at,
                "total" : S
            }
            # 임시 코드
            
        # 내림차순 정렬
        scores_temp = dict(sorted(scores_temp.items(), key=lambda x: x[1]["total"], reverse=True))

        return scores

    def generate_table(self, scores: Dict, save_path) -> None:
        """Generate a table of participation scores"""
        global scores_temp
        df = pd.DataFrame.from_dict(scores_temp, orient="index")
        df.to_csv(save_path)

    def generate_text(self, save_path) -> None:
        """Generate a table of participation scores"""
        global scores_temp
        table = PrettyTable()
        table.field_names = ["name", "feat/bug PR","document PR","feat/bug issue","document issue","total"]
        for name, score in scores_temp.items():
            table.add_row(
                [name, 
                score["feat/bug PR"], 
                score["document PR"], 
                score['feat/bug issue'], 
                score['document issue'], 
                score['total']]
            )

        # table.txt 작성
        with open(save_path, 'w') as txt_file:
            txt_file.write(str(table))

    def generate_chart(self, scores: Dict, save_path: str = "results") -> None:
        """Generate a visualization of participation scores"""
        # scores 딕셔너리의 항목들을 점수를 기준으로 내림차순 정렬
        sorted_scores = sorted(scores.items(), key=lambda item: item[1], reverse=True)
        
        # 정렬된 결과에서 참여자와 점수를 분리
        # 정렬된 결과가 없으면 빈 튜플을 사용
        participants, scores_sorted = zip(*sorted_scores) if sorted_scores else ([], [])
        
        # 참여자 수에 따라 차트의 세로 길이를 동적으로 결정
        # 최소 높이는 3인치로 설정하고, 참여자 수에 0.2인치를 곱해 높이를 정함
        num_participants = len(participants)
        height = max(3, num_participants * 0.2)
        
        # 가로 10인치, 세로 'height'인 그림 창을 생성
        plt.figure(figsize=(10, height))
        
        # 수평 막대그래프를 그리며, 막대의 두께를 0.5로 설정
        bars = plt.barh(participants, scores_sorted, height=0.5)
        
        # x축 레이블을 'Participation Score'로 설정
        plt.xlabel('Participation Score')
        
        # 차트 제목을 'Repository Participation Scores'로 설정
        plt.title('Repository Participation Scores')
        
        # y축의 순서를 반전시켜, 가장 높은 점수가 위쪽에 표시되도록 합니다.
        plt.gca().invert_yaxis()
        
        # 각 막대의 오른쪽에 해당 점수를 텍스트로 표시하는 파트
        for bar in bars:
            plt.text(
                bar.get_width() + 0.2,          # 막대의 길이에 0.2만큼 더해 오른쪽에 위치
                bar.get_y() + bar.get_height(), # 막대의 y위치에서 막대 높이만큼 내려가 텍스트 위치를 지정
                f'{bar.get_width():.1f}',       # 막대의 길이(점수)를 정수 형태의 문자열로 표시
                va='center',                    # 텍스트를 수직 중앙 정렬
                fontsize=9                      # 글씨 크기를 9로 설정
            )
        
        # 전체 레이아웃을 정리하고, 패딩을 2로 설정해 여백을 조정
        plt.tight_layout(pad=2)
        
        # 설정한 경로에 차트를 저장
        plt.savefig(save_path)<|MERGE_RESOLUTION|>--- conflicted
+++ resolved
@@ -3,13 +3,9 @@
 from typing import Dict
 import matplotlib.pyplot as plt
 import pandas as pd
-<<<<<<< HEAD
 import requests
 from prettytable import PrettyTable
-=======
-
 from .utils.retry_request import retry_request
->>>>>>> 8922e1cf
 
 scores_temp = {} # 임시 전역변수. 추후 scores와 통합 예정.
 
@@ -91,13 +87,6 @@
             else:
                 break
 
-<<<<<<< HEAD
-        page = 1
-        pages_remaining = True
-
-
-=======
->>>>>>> 8922e1cf
         print("\n참여자별 활동 내역 (participants 딕셔너리):")
         for user, info in self.participants.items():
             print(f"{user}: {info}")
