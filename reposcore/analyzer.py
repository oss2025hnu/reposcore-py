#!/usr/bin/env python3

from typing import Dict
import matplotlib.pyplot as plt
import pandas as pd
import requests


class RepoAnalyzer:
    """Class to analyze repository participation for scoring"""

    def __init__(self, repo_path: str):
        self.repo_path = repo_path
        self.participants: Dict = {}
        self.score_weights = {
            'PRs': 1,  # 이 부분은 merge된 PR의 PR 갯수, issues 갯수만 세기 위해 임시로 1로 변경
            'issues_created': 1,  # 향후 배점이 필요할 경우 PRs: 0.4, issues: 0.3으로 바꿔주세요.
            'issue_comments': 1
        }

    def collect_PRs_and_issues(self) -> None:
        """
        하나의 API 호출로 GitHub 이슈 목록을 가져오고,
        pull_request 필드가 있으면 PR로, 없으면 issue로 간주.
        PR의 경우, 실제로 병합된 경우만 점수에 반영.
        """
        page = 1
        per_page = 100

        while True:
            url = f"https://api.github.com/repos/{self.repo_path}/issues"
            response = requests.get(url, params={
                'state': 'all',
                'per_page': per_page,
                'page': page
            })
            if response.status_code != 200:
                print(f"⚠️ GitHub API 요청 실패: {response.status_code}")
                return

            items = response.json()
            if not items:
                break

            for item in items:
                author = item.get('user', {}).get('login', 'Unknown')
                if author not in self.participants:
                    self.participants[author] = {
                        'p_enhancement': 0,
                        'p_bug': 0,
                        'p_documentation': 0,
                        'i_enhancement': 0,
                        'i_bug': 0,
                        'i_documentation': 0,
                    }

                labels = item.get('labels', [])
                label_names = [label.get('name', '') for label in labels if label.get('name')]

                if 'pull_request' in item:
                    pr_url = item.get('pull_request', {}).get('url')
                    if pr_url:
                        pr_response = requests.get(pr_url)
                        if pr_response.status_code == 200:
                            pr_data = pr_response.json()
                            if pr_data.get('merged_at') is not None:
                                for label in label_names:
                                    key = f'p_{label}'
                                    if key in self.participants[author]:
                                        self.participants[author][key] += 1
                else:
                    for label in label_names:
                        key = f'i_{label}'
                        if key in self.participants[author]:
                            self.participants[author][key] += 1

            if 'link' in response.headers and 'rel="next"' in response.headers['link']:
                page += 1
            else:
                break

        print("\n참여자별 활동 내역 (participants 딕셔너리):")
        for user, info in self.participants.items():
            print(f"{user}: {info}")

    def calculate_scores(self) -> Dict:
        """Calculate participation scores for each contributor using the refactored formula"""
        scores = {}
        for participant, activities in self.participants.items():
            p_f = activities.get('p_enhancement', 0)
            p_b = activities.get('p_bug', 0)
            p_d = activities.get('p_documentation', 0)
            p_fb = p_f + p_b

            i_f = activities.get('i_enhancement', 0)
            i_b = activities.get('i_bug', 0)
            i_d = activities.get('i_documentation', 0)
            i_fb = i_f + i_b

            p_valid = p_fb + min(p_d, 3 * p_fb)
            i_valid = min(i_fb + i_d, 4 * p_valid)

            p_fb_at = min(p_fb, p_valid)
            p_d_at = p_valid - p_fb

            i_fb_at = min(i_fb, i_valid)
            i_d_at = i_valid - i_fb_at

            S = 3 * p_fb_at + 2 * p_d_at + 2 * i_fb_at + 1 * i_d_at
            scores[participant] = S

        return scores

    def generate_table(self, scores: Dict, save_path: str = "results") -> None:
        """Generate a table of participation scores"""
        df = pd.DataFrame.from_dict(scores, orient='index', columns=['Score'])
        df.to_csv(save_path)

    def generate_chart(self, scores: Dict, save_path: str = "results") -> None:
        """Generate a visualization of participation scores"""
        # scores 딕셔너리의 항목들을 점수를 기준으로 내림차순 정렬
        sorted_scores = sorted(scores.items(), key=lambda item: item[1], reverse=True)
        
        # 정렬된 결과에서 참여자와 점수를 분리
        # 정렬된 결과가 없으면 빈 튜플을 사용
        participants, scores_sorted = zip(*sorted_scores) if sorted_scores else ([], [])
        
        # 참여자 수에 따라 차트의 세로 길이를 동적으로 결정
        # 최소 높이는 3인치로 설정하고, 참여자 수에 0.2인치를 곱해 높이를 정함
        num_participants = len(participants)
        height = max(3, num_participants * 0.2)
        
        # 가로 10인치, 세로 'height'인 그림 창을 생성
        plt.figure(figsize=(10, height))
        
        # 수평 막대그래프를 그리며, 막대의 두께를 0.5로 설정
        bars = plt.barh(participants, scores_sorted, height=0.5)
        
        # x축 레이블을 'Participation Score'로 설정
        plt.xlabel('Participation Score')
        
        # 차트 제목을 'Repository Participation Scores'로 설정
        plt.title('Repository Participation Scores')
<<<<<<< HEAD
        
        # y축의 순서를 반전시켜, 가장 높은 점수가 위쪽에 표시되도록 합니다.
        plt.gca().invert_yaxis()
        
        # 각 막대의 오른쪽에 해당 점수를 텍스트로 표시하는 파트
        for bar in bars:
            plt.text(
                bar.get_width() + 0.2,          # 막대의 길이에 0.2만큼 더해 오른쪽에 위치
                bar.get_y() + bar.get_height(), # 막대의 y위치에서 막대 높이만큼 내려가 텍스트 위치를 지정
                f'{bar.get_width():.1f}',       # 막대의 길이(점수)를 정수 형태의 문자열로 표시
                va='center',                    # 텍스트를 수직 중앙 정렬
                fontsize=9                      # 글씨 크기를 9로 설정
            )
        
        # 전체 레이아웃을 정리하고, 패딩을 2로 설정해 여백을 조정
        plt.tight_layout(pad=2)
        
        # 설정한 경로에 차트를 저장
=======
        plt.tight_layout()
>>>>>>> 1fa2cece
        plt.savefig(save_path)<|MERGE_RESOLUTION|>--- conflicted
+++ resolved
@@ -141,7 +141,6 @@
         
         # 차트 제목을 'Repository Participation Scores'로 설정
         plt.title('Repository Participation Scores')
-<<<<<<< HEAD
         
         # y축의 순서를 반전시켜, 가장 높은 점수가 위쪽에 표시되도록 합니다.
         plt.gca().invert_yaxis()
@@ -160,7 +159,4 @@
         plt.tight_layout(pad=2)
         
         # 설정한 경로에 차트를 저장
-=======
-        plt.tight_layout()
->>>>>>> 1fa2cece
         plt.savefig(save_path)