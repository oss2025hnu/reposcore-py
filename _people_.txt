--- conflicted
+++ resolved
@@ -1,21 +1 @@
-<<<<<<< HEAD
-이제우 / jw21603
-=======
-
-장유리 lxyul
-안기영 kyagrd
-안기영 kyagrd
-장나영, 20242427 / git ID : JangNayoungg
-박선주 sun-juu
-안기영 kyagrd
-안기영 kyagrd
-장나영, 20242427 / git ID : JangNayoungg
-유현아 yoohyeonahh
-이태건 taegeon1ee
-
-
-
-
-
-박도현 isDohyeon
->>>>>>> 54d172cb
+이제우 / jw21603