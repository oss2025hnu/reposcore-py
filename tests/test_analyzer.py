import os
import tempfile
from reposcore.analyzer import RepoAnalyzer
from reposcore.output_handler import OutputHandler


def test_example_calculate_scores():
    """
    Tests the calculate_scores method with a variety of participant activity patterns
    to ensure scoring logic handles edge cases and proportional adjustments correctly.
    """
    analyzer = RepoAnalyzer("oss2025hnu/reposcore-py")
    analyzer.participants = {
        "test_user1": {
            "p_enhancement": 2,
            "p_bug": 1,
            "p_typo": 1, 
            "p_documentation": 3,
            "i_enhancement": 2,
            "i_bug": 2,
            "i_documentation": 2,
        },
        "test_user2": {
            "p_enhancement": 0,
            "p_bug": 0,
            "p_typo": 1, 
            "p_documentation": 10,
            "i_enhancement": 0,
            "i_bug": 0,
            "i_documentation": 10,
        },
        "test_user3": {
            "p_enhancement": 3,
            "p_bug": 3,
            "p_typo": 1, 
            "p_documentation": 20,
            "i_enhancement": 5,
            "i_bug": 5,
            "i_documentation": 5,
        },
        "test_user4": {
            "p_enhancement": 1,
            "p_bug": 1,
            "p_typo": 1, 
            "p_documentation": 1,
            "i_enhancement": 0,
            "i_bug": 0,
            "i_documentation": 0,
        },
        "test_user5": {
            "p_enhancement": 2,
            "p_bug": 0,
            "p_typo": 1, 
            "p_documentation": 0,
            "i_enhancement": 0,
            "i_bug": 0,
            "i_documentation": 0,
        },
        "test_user6": {
            "p_enhancement": 0,
            "p_bug": 0,
            "p_typo": 1, 
            "p_documentation": 0,
            "i_enhancement": 3,
            "i_bug": 3,
            "i_documentation": 6,
        },
        "test_user7": {
            "p_enhancement": 2,
            "p_bug": 2,
            "p_typo": 1, 
            "p_documentation": 12,
            "i_enhancement": 4,
            "i_bug": 4,
            "i_documentation": 20,
        },
        "test_user8": {
            "p_enhancement": 0,
            "p_bug": 2,
            "p_typo": 1, 
            "p_documentation": 6,
            "i_enhancement": 1,
            "i_bug": 1,
            "i_documentation": 3,
        },
        "test_user9": {
            "p_enhancement": 0,
            "p_bug": 2,
            "p_typo": 1, 
            "p_documentation": 5,
            "i_enhancement": 2,
            "i_bug": 0,
            "i_documentation": 1,
        },
        "test_user10": {
            "p_enhancement": 3,
            "p_bug": 0,
            "p_typo": 1, 
            "p_documentation": 3,
            "i_enhancement": 3,
            "i_bug": 0,
            "i_documentation": 3,
        },
        "test_user11": {
            "p_enhancement": 0,
            "p_bug": 0,
            "p_typo": 0, 
            "p_documentation": 0,
            "i_enhancement": 0,
            "i_bug": 0,
            "i_documentation": 1,
        },
    }

    scores = analyzer.calculate_scores()
    assert scores["test_user1"]['total'] == 26, "test_user1 결과값이 일치하지 않습니다."
    assert scores["test_user2"]['total'] == 17, "test_user2 결과값이 일치하지 않습니다."
    assert scores["test_user3"]['total'] == 80, "test_user3 결과값이 일치하지 않습니다."
    assert scores["test_user4"]['total'] == 9, "test_user4 결과값이 일치하지 않습니다."
    assert scores["test_user5"]['total'] == 7, "test_user5 결과값이 일치하지 않습니다."
    assert scores["test_user6"]['total'] == 1, "test_user6 결과값이 일치하지 않습니다."
    assert scores["test_user7"]['total'] == 73, "test_user7 결과값이 일치하지 않습니다."
    assert scores["test_user8"]['total'] == 26, "test_user8 결과값이 일치하지 않습니다."
    assert scores["test_user9"]['total'] == 22, "test_user9 결과값이 일치하지 않습니다."
    assert scores["test_user10"]['total'] == 25, "test_user10 결과값이 일치하지 않습니다."
    assert scores["test_user11"]['total'] == 1, "test_user11 결과값이 일치하지 않습니다."

def test_generate_table_creates_file():
<<<<<<< HEAD
    """
    Tests whether generate_table creates a CSV file with the given scores.
    """
    analyzer = RepoAnalyzer("dummy/repo")
=======
    output_handler = OutputHandler()
>>>>>>> a0f72681
    scores = {
        "alice": {
            "feat/bug PR": 9,
            "document PR": 6,
            "typo PR": 1,
            "feat/bug issue": 6,
            "document issue": 3,
            "total": 25,
            "grade": "A"
        },
        "bob": {
            "feat/bug PR": 9,
            "document PR": 6,
            "typo PR": 0,
            "feat/bug issue": 6,
            "document issue": 3,
            "total": 24,
            "grade": "A"
        }
    }

    with tempfile.TemporaryDirectory() as tmpdir:
        filepath = os.path.join(tmpdir, "test_table.csv")
        output_handler.generate_table(scores, save_path=filepath)
        assert os.path.isfile(filepath), "CSV 파일이 생성되지 않았습니다."

def test_generate_count_csv_creates_file():
    output_handler = OutputHandler()
    scores = {
        "alice": {
            "feat/bug PR": 9,
            "document PR": 6,
            "typo PR": 1,
            "feat/bug issue": 6,
            "document issue": 3,
            "total": 25,
            "grade": "A"
        },
        "bob": {
            "feat/bug PR": 9,
            "document PR": 6,
            "typo PR": 0,
            "feat/bug issue": 6,
            "document issue": 3,
            "total": 24,
            "grade": "A"
        }
    }

    with tempfile.TemporaryDirectory() as tmpdir:
        filepath = os.path.join(tmpdir, "test_scores.csv")
        output_handler.generate_count_csv(scores, save_path=filepath)
        assert os.path.isfile(filepath), "count.csv 파일이 생성되지 않았습니다."
        
        # 생성된 파일 내용 확인
        with open(filepath, 'r', encoding='utf-8') as f:
            content = f.read()
            assert "name,feat/bug PR,document PR,typo PR,feat/bug issue,document issue,total" in content
            assert "alice,9,6,1,6,3,25" in content
            assert "bob,9,6,0,6,3,24" in content

def test_generate_chart_creates_file():
<<<<<<< HEAD
    """
    Tests whether generate_table creates a png file with the given scores.
    """
    analyzer = RepoAnalyzer("dummy/repo")
=======
    output_handler = OutputHandler()
>>>>>>> a0f72681
    scores = {
        "alice": {
            "feat/bug PR": 9,
            "document PR": 6,
            "typo PR": 0,
            "feat/bug issue": 6,
            "document issue": 3,
            "total": 24,
            "grade": "A"
        },
        "bob": {
            "feat/bug PR": 9,
            "document PR": 6,
            "typo PR": 0,
            "feat/bug issue": 6,
            "document issue": 3,
            "total": 24,
            "grade": "A"
        }
    }

    with tempfile.TemporaryDirectory() as tmpdir:
        filepath = os.path.join(tmpdir, "test_chart.png")
        output_handler.generate_chart(scores, save_path=filepath)
        assert os.path.isfile(filepath), "차트 이미지 파일이 생성되지 않았습니다."<|MERGE_RESOLUTION|>--- conflicted
+++ resolved
@@ -126,14 +126,11 @@
     assert scores["test_user11"]['total'] == 1, "test_user11 결과값이 일치하지 않습니다."
 
 def test_generate_table_creates_file():
-<<<<<<< HEAD
     """
     Tests whether generate_table creates a CSV file with the given scores.
     """
     analyzer = RepoAnalyzer("dummy/repo")
-=======
     output_handler = OutputHandler()
->>>>>>> a0f72681
     scores = {
         "alice": {
             "feat/bug PR": 9,
@@ -196,14 +193,11 @@
             assert "bob,9,6,0,6,3,24" in content
 
 def test_generate_chart_creates_file():
-<<<<<<< HEAD
     """
     Tests whether generate_table creates a png file with the given scores.
     """
     analyzer = RepoAnalyzer("dummy/repo")
-=======
     output_handler = OutputHandler()
->>>>>>> a0f72681
     scores = {
         "alice": {
             "feat/bug PR": 9,
