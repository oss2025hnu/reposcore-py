--- conflicted
+++ resolved
@@ -1,6 +1,3 @@
-<<<<<<< HEAD
 이재혁 Jae-Hyuk-Lee
-=======
 조상준 joon0447
-정문경 moongyeong000
->>>>>>> ba917690
+정문경 moongyeong000