--- conflicted
+++ resolved
@@ -1,6 +1,3 @@
 조상준 joon0447
-<<<<<<< HEAD
-한성준 StaySober01
-=======
 정문경 moongyeong000
->>>>>>> ba917690
+한성준 StaySober01