




한상익 hansangik


오형환 ohhyeonghwan


이재혁 Jae-Hyuk-Lee
조상준 joon0447
정문경 moongyeong000







한성준 StaySober01

<<<<<<< HEAD
고우진 lavee1023
김우진 lad-blip
=======


안현준 AnhyunJun1741

고우진 lavee1023

김재승 kjason0102







이도빈 eunoa

오재원 jaewon786
>>>>>>> 470fa180
<|MERGE_RESOLUTION|>--- conflicted
+++ resolved
@@ -21,20 +21,16 @@
 
 한성준 StaySober01
 
-<<<<<<< HEAD
-고우진 lavee1023
-김우진 lad-blip
-=======
 
 
 안현준 AnhyunJun1741
 
 고우진 lavee1023
 
-김재승 kjason0102
+김우진 lad-blip
 
 
-
+김재승 kjason0102
 
 
 
@@ -42,4 +38,3 @@
 이도빈 eunoa
 
 오재원 jaewon786
->>>>>>> 470fa180
