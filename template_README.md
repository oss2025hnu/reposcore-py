# reposcore-py
A CLI for scoring student participation in an open-source class repo, implemented in Python.

>
> **주의**
> - 절대로 `README.md`의 내용을 직접 수정하지 말 것! (템플릿에서 자동으로 생성하는 스크립트 추가됨)
> - 반드시 `template_README.md`의 내용을 수정한 후 `make readme` 실행하여 내용을 갱신해야 함.
>


## Install dependencies

```bash
make venv
make requirements
```

## Usage
아래는 `python -m reposcore -h` 또는 `python -m reposcore --help` 실행 결과를 붙여넣은 것이므로
명령줄 관련 코드가 변경되면 아래 내용도 그에 맞게 수정해야 함.

**⚠️ 반드시 저장소 최상위 디렉토리에서 실행해야 합니다. (python -m reposcore 명령은 상대 경로 기준으로 동작합니다.)**

```
{{ usage }}
```
## Clean results directory

`make clean` 명령어는 분석 결과가 저장된 `results` 디렉토리를 삭제하는 기능을 제공합니다. 이 명령어를 사용하여 저장된 분석 결과를 초기화할 수 있습니다. 

```
make clean
```

### 단일 저장소 분석

아래 명령어로 단일 GitHub 저장소의 기여도를 분석할 수 있습니다:

```bash
python -m reposcore oss2025hnu/reposcore-py --format all
```

분석 결과 파일들은 results/사용자명_저장소명/ 경로에 저장됩니다.

### 여러 저장소 통합 분석

여러 저장소를 동시에 분석하면, 각 저장소 결과와 함께 **통합 점수**도 함께 출력됩니다:

```bash
python -m reposcore oss2025hnu/reposcore-py oss2025hnu/reposcore-js oss2025hnu/reposcore-cs --format all
```

<<<<<<< HEAD
- 개별 저장소 분석 결과는 각각 `results/사용자명_저장소명/` 폴더에 저장됩니다.
- 통합 분석 결과는 `results/overall/` 폴더에 저장되며 다음 파일들이 포함됩니다:
  - `score.csv`: 전체 통합 기여자 점수 테이블
  - `score.txt`: 전체 기여자 점수 요약 텍스트
  - `chart.png`: 통합 기여도 시각화 차트
- 통합 분석 결과에는 활동별 기여 비율(ratio_score)이 포함되어 참여자의 기여 유형을 세부적으로 파악할 수 있습니다.

---
=======
- 각 저장소별 분석 결과는 results/사용자명_저장소명/ 폴더에 저장됩니다.
- 전체 통합 분석 결과는 results/overall/ 폴더에 저장됩니다.

#### 분석 결과 파일 안내
분석 결과로 생성되는 파일은 다음과 같습니다.
- score.csv. : 기여자별 점수 데이터 (CSV 형식)
- score.txt. : 기여자별 점수 요약 (텍스트)
- chart.png. : 기여도 시각화 이미지
>>>>>>> 5b627b37

### 학기 시작일 기준 주차별 활동량 시각화
학기 시작일을 기준으로 커밋, PR, 이슈 등의 주차별 활동량 변화를 시각화하는 결과를 생성합니다.
```bash
python -m reposcore <소유자/저장소> --semester-start YYYY-MM-DD --weekly-chart
```

### py저장소 메인 모듈의 의미와 역할
해당 프로젝트의 핵심 기능이 구현되어 있는 중심적인 파일입니다.
일반적으로 `__main__.py` 이나 저장소 이름과 같은 파일로 구성되며, 프로그램을 실행할때 전체 흐름을 제어하는 중심 모듈 역할을 합니다.
이 모듈은 다음 역할을 수행합니다:
 - 애플리케이션 진입점 제공

 - 주요 기능과 모듈 연결 및 실행

 - 초기 설정 및 환경 초기화 작업 수행

## Score Formula
아래는 PR 개수와 이슈 개수의 비율에 따라 점수로 인정가능한 최대 개수를 구하고 각 배점에 따라 최종 점수를 산출하는 공식이다.

- $P_{fb}$ : 기능 또는 버그 관련 Merged PR 개수 (**3점**) ($P_{fb} = P_f + P_b$)  
- $P_d$ : 문서 관련 Merged PR 개수 (**2점**)  
- $P_t$ : 오타 수정 Merged PR 개수 (**1점**)  
- $I_{fb}$ : 기능 또는 버그 관련 Open 또는 해결된 이슈 개수 (**2점**) ($I_{fb} = I_f + I_b$)  
- $I_d$ : 문서 관련 Open 또는 해결된 이슈 개수 (**1점**)

$P_{\text{valid}} = P_{fb} + \min(P_d + P_t, 3 \times \max(P_{fb}, 1)) \quad$ 점수 인정 가능 PR 개수  
$I_{\text{valid}} = \min(I_{fb} + I_d, 4 \times P_{\text{valid}}) \quad$ 점수 인정 가능 이슈 개수

PR의 점수를 최대로 하기 위해 기능/버그 PR을 먼저 계산한 후 문서 PR과 오타 PR을 계산합니다.  
($P_{fb}$이 0일 경우에도 문서 PR과 오타 PR 합산으로 최대 3개까지 인정됩니다.)

$P_{fb}^* = \min(P_{fb}, P_{\text{valid}}) \quad$ 기능/버그 PR 최대 포함  

$P_d^* = \min(P_d, P_{\text{valid}} - P_{fb}^*)$  문서 PR 포함

$P_t^* = P_{\text{valid}} - P_{fb}^* - P_d^*$  남은 개수에서 오타 PR 포함

이슈의 점수를 최대로 하기 위해 기능/버그 이슈를 먼저 계산한 후 문서 이슈를 계산합니다.

$I_{fb}^* = \min(I_{fb}, I_{\text{valid}}) \quad$ 기능/버그 이슈 최대 포함  
$I_d^* = I_{\text{valid}} - I_{fb}^* \quad$ 남은 개수에서 문서 이슈 포함

최종 점수 계산 공식:  
$S = 3P_{fb}^* + 2P_d^* + 1P_t^* + 2I_{fb}^* + 1I_d^*$

## Tests 디렉토리 안내

테스트 코드를 모아둔 디렉토리입니다. 주요 파일은 다음과 같습니다:

- `test_analyzer.py`: `RepoAnalyzer` 클래스의 점수 계산 로직 및 결과 출력 처리를 검증하는 단위 테스트입니다.
- `test_decorators.py`: `retry` 데코레이터의 재시도(retry) 동작을 검증하는 pytest 기반 단위 테스트입니다.
- `test_main.py`: CLI 엔트리포인트(`-m reposcore`)의 주요 옵션(예: `--help`) 동작을 확인하는 통합 테스트입니다.

테스트는 `pytest`로 실행할 수 있으며, 다음 명령어로 전체 테스트를 실행합니다:

```bash
pytest tests/
```

## 📚 가이드 문서 모음

### ⚙️ 프로젝트 시작
- [프로젝트 참여 주의사항 (필수)](docs/project_guidelines.md)
  - 프로젝트 규칙과 참여 방법.
- [fork 저장소를 원본 저장소와 sync 하는 방법](docs/fork_sync_guide.md)
  - 포크 저장소 동기화 가이드.

### 🛠️ 개발 환경 설정
- [한국 시간대(Asia/Seoul) 설정 가이드](docs/korean-timezone-guide.md)
  - Codespaces에서 한국 시간대 설정 방법.
- [파이썬 플러그인 설치 가이드](docs/python_plugin_guide.md)
  - Python 개발 환경 설정.
- [차트 생성시 한글 폰트 깨짐 이슈 해결 가이드](docs/chart-font-guide.md)
  - 차트 폰트 문제 해결 방법.

### 📊 도구 활용
- [README.md 자동 생성 및 최신 상태 유지 가이드](docs/readme_version_check_guide.md)
  - README 자동화 방법.
- [Pylint 사용 가이드](docs/pylint.md)
  - Pylint를 사용한 검사 기능 사용 방법.
- [의존성 관리 가이드](docs/dependency_guide.md)
  - requirements.txt 파일을 통한 라이브러리 관리 및 설치 방법.

### 🔗 GitHub 관련 기능
- [GitHub API 가이드](docs/github_api_guide.md)
  - GitHub API 사용 방법.
- [토큰 생성 방법](docs/github-token-guide.md)
  - GitHub 토큰 생성 및 설정.
- [환경변수로 토큰 설정하기](docs/github-token-env-guide.md)  
  - GITHUB_TOKEN 환경변수 설정을 통해 토큰을 깔끔하게 입력하는 방법.
- [cherry-pick 이용 가이드](docs/cherry-pick_guide.md)
  - cherry-pick 사용방법.

### 🧪 테스트 및 개발
- [테스트 가이드](docs/test-guide.md)
  - 테스트 작성 및 실행 방법.
- [디버깅 및 로깅 가이드](docs/debug_guide.md)
  - 디버깅과 로깅 기술.
<|MERGE_RESOLUTION|>--- conflicted
+++ resolved
@@ -50,7 +50,6 @@
 python -m reposcore oss2025hnu/reposcore-py oss2025hnu/reposcore-js oss2025hnu/reposcore-cs --format all
 ```
 
-<<<<<<< HEAD
 - 개별 저장소 분석 결과는 각각 `results/사용자명_저장소명/` 폴더에 저장됩니다.
 - 통합 분석 결과는 `results/overall/` 폴더에 저장되며 다음 파일들이 포함됩니다:
   - `score.csv`: 전체 통합 기여자 점수 테이블
@@ -59,16 +58,6 @@
 - 통합 분석 결과에는 활동별 기여 비율(ratio_score)이 포함되어 참여자의 기여 유형을 세부적으로 파악할 수 있습니다.
 
 ---
-=======
-- 각 저장소별 분석 결과는 results/사용자명_저장소명/ 폴더에 저장됩니다.
-- 전체 통합 분석 결과는 results/overall/ 폴더에 저장됩니다.
-
-#### 분석 결과 파일 안내
-분석 결과로 생성되는 파일은 다음과 같습니다.
-- score.csv. : 기여자별 점수 데이터 (CSV 형식)
-- score.txt. : 기여자별 점수 요약 (텍스트)
-- chart.png. : 기여도 시각화 이미지
->>>>>>> 5b627b37
 
 ### 학기 시작일 기준 주차별 활동량 시각화
 학기 시작일을 기준으로 커밋, PR, 이슈 등의 주차별 활동량 변화를 시각화하는 결과를 생성합니다.
