--- conflicted
+++ resolved
@@ -18,11 +18,8 @@
 김명헌 grapefruit2589
 박용성 JosephStalin0305
 안기영 kyagrd
-<<<<<<< HEAD
 이상명 sangmyoung0
 정동우 jungdongu
 홍성민 seongmin1538
-=======
 유지현 yoojihyeon
-박영민 bym010312
->>>>>>> 498150f0
+박영민 bym010312