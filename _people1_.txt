서유미 seoyoomi
20210779 송하우 how-to-song
박용성 JosephStalin0305
안기영 kyagrd













김명헌 grapefruit2589
박용성 JosephStalin0305
안기영 kyagrd
이상명 sangmyoung0
정동우 jungdongu
<<<<<<< HEAD
홍성민 seongmin1538
유지현 yoojihyeon
=======
김지혜 pogaem
유지현 yoojihyeon
유지현 yoojihyeon
>>>>>>> 2143282e
박영민 bym010312<|MERGE_RESOLUTION|>--- conflicted
+++ resolved
@@ -20,12 +20,10 @@
 안기영 kyagrd
 이상명 sangmyoung0
 정동우 jungdongu
-<<<<<<< HEAD
 홍성민 seongmin1538
 유지현 yoojihyeon
-=======
+박영민 bym010312
 김지혜 pogaem
 유지현 yoojihyeon
 유지현 yoojihyeon
->>>>>>> 2143282e
 박영민 bym010312