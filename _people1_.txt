--- conflicted
+++ resolved
@@ -10,7 +10,7 @@
 
 
 
-
+이상훈 123123
 
 
 
@@ -28,21 +28,3 @@
 유지현 yoojihyeon
 박영민 bym010312
 우성민 cchhap
-<<<<<<< HEAD
-
-
-
-
-
-
-
-
-
-
-
-
-
-이상훈 sdasda
-=======
-서준용 seojunyong00
->>>>>>> 37a442b5
