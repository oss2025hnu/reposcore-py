--- conflicted
+++ resolved
@@ -1,5 +1,5 @@
-<<<<<<< HEAD
+
+
 박영민 bym010312
-=======
+
 안기영 kyagrd
->>>>>>> 8638d3ce
