--- conflicted
+++ resolved
@@ -1,10 +1,12 @@
-<<<<<<< HEAD
+박용성 JosephStalin0305
+안기영 kyagrd
 
 
-박영민 bym010312
 
-안기영 kyagrd
-=======
-박용성 JosephStalin0305
-안기영 kyagrd
->>>>>>> 86aac819
+
+
+
+
+
+
+박영민 bym010312