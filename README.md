# reposcore-py
A CLI for scoring student participation in an open-source class repo, implemented in Python.

>
> **주의**
> - 절대로 `README.md`의 내용을 직접 수정하지 말 것! (템플릿에서 자동으로 생성하는 스크립트 추가됨)
> - 반드시 `template_README.md`의 내용을 수정한 후 `make readme` 실행하여 내용을 갱신해야 함.
>


## Install dependencies

```bash
make venv
make requirements
```

## Usage
아래는 `python -m reposcore -h` 또는 `python -m reposcore --help` 실행 결과를 붙여넣은 것이므로
명령줄 관련 코드가 변경되면 아래 내용도 그에 맞게 수정해야 함.

**⚠️ 반드시 저장소 최상위 디렉토리에서 실행해야 합니다. (python -m reposcore 명령은 상대 경로 기준으로 동작합니다.)**

```bash
python -m reposcore [OPTIONS]
```

```
[2025-04-30 11:25:53] [INFO] generated new fontManager
usage: python -m reposcore [-h] [owner/repo ...] [--output dir_name] [--format {table, text, chart, all}] [--check-limit] [--user-info path]

오픈 소스 수업용 레포지토리의 기여도를 분석하는 CLI 도구

positional arguments:
  owner/repo            분석할 GitHub 저장소들 (형식: '소유자/저장소'). 여러 저장소의 경우 공백 혹은 쉼표로
                        구분하여 입력

options:
  -h, --help            도움말 표시 후 종료
  --output dir_name     분석 결과를 저장할 출력 디렉토리 (기본값: 'results')
  --format {table, text, chart, all} [{table, text, chart, all} ...]
                        결과 출력 형식 선택 (복수 선택 가능, 예: --format table chart)
                        (기본값:'all')
  --grade               차트에 등급 표시
  --use-cache           participants 데이터를 캐시에서 불러올지 여부 (기본: API를 통해 새로 수집)
  --token TOKEN         API 요청 제한 해제를 위한 깃허브 개인 액세스 토큰
  --check-limit         현재 GitHub API 요청 가능 횟수와 전체 한도를 확인합니다.
  --user-info USER_INFO
                        사용자 정보 파일의 경로
  --theme {default,dark}, -t {default,dark}
                        테마 선택 (default 또는 dark)
```

## Score Formula
아래는 PR 개수와 이슈 개수의 비율에 따라 점수로 인정가능한 최대 개수를 구하고 각 배점에 따라 최종 점수를 산출하는 공식이다.

- $P_{fb}$ : 기능 또는 버그 관련 Merged PR 개수 (**3점**) ($P_{fb} = P_f + P_b$)  
- $P_d$ : 문서 관련 Merged PR 개수 (**2점**)  
- $P_t$ : 오타 수정 Merged PR 개수 (**1점**)  
- $I_{fb}$ : 기능 또는 버그 관련 Open 또는 해결된 이슈 개수 (**2점**) ($I_{fb} = I_f + I_b$)  
- $I_d$ : 문서 관련 Open 또는 해결된 이슈 개수 (**1점**)

$P_{\text{valid}} = P_{fb} + \min(P_d + P_t, 3 \times \max(P_{fb}, 1)) \quad$ 점수 인정 가능 PR 개수  
$I_{\text{valid}} = \min(I_{fb} + I_d, 4 \times P_{\text{valid}}) \quad$ 점수 인정 가능 이슈 개수

PR의 점수를 최대로 하기 위해 기능/버그 PR을 먼저 계산한 후 문서 PR과 오타 PR을 계산합니다.  
($P_{fb}$이 0일 경우에도 문서 PR과 오타 PR 합산으로 최대 3개까지 인정됩니다.)

$P_{fb}^* = \min(P_{fb}, P_{\text{valid}}) \quad$ 기능/버그 PR 최대 포함  

$P_d^* = \min(P_d, P_{\text{valid}} - P_{fb}^*)$  문서 PR 포함

$P_t^* = P_{\text{valid}} - P_{fb}^* - P_d^*$  남은 개수에서 오타 PR 포함

이슈의 점수를 최대로 하기 위해 기능/버그 이슈를 먼저 계산한 후 문서 이슈를 계산합니다.

$I_{fb}^* = \min(I_{fb}, I_{\text{valid}}) \quad$ 기능/버그 이슈 최대 포함  
$I_d^* = I_{\text{valid}} - I_{fb}^* \quad$ 남은 개수에서 문서 이슈 포함

최종 점수 계산 공식:  
$S = 3P_{fb}^* + 2P_d^* + 1P_t^* + 2I_{fb}^* + 1I_d^*$

## [프로젝트 참여 주의사항](docs/project_guidelines.md)

## [테스트 가이드](docs/test-guide.md)

## [GitHub API 가이드](docs/github_api_guide.md)

## [토큰 생성 방법](docs/github-token-guide.md)

## [한국 시간대(Asia/Seoul) 설정 가이드](docs/korean-timezone-guide.md)

## [README.md 자동 생성 및 최신 상태 유지 가이드](docs/readme_version_check_guide.md)

## [차트 생성시 한글 폰트 깨짐 이슈 해결 가이드](docs/chart-font-guide.md)

<<<<<<< HEAD
## [fork 저장소를 원본 저장소와 sync 하는 방법](docs/fork_sync_guide.md)
=======
## [파이썬 플러그인 설치 가이드](docs/python_plugin_guide.md)
>>>>>>> aa740820
<|MERGE_RESOLUTION|>--- conflicted
+++ resolved
@@ -94,8 +94,6 @@
 
 ## [차트 생성시 한글 폰트 깨짐 이슈 해결 가이드](docs/chart-font-guide.md)
 
-<<<<<<< HEAD
 ## [fork 저장소를 원본 저장소와 sync 하는 방법](docs/fork_sync_guide.md)
-=======
+
 ## [파이썬 플러그인 설치 가이드](docs/python_plugin_guide.md)
->>>>>>> aa740820
